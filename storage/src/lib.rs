--- conflicted
+++ resolved
@@ -5,7 +5,4 @@
 mod sql;
 mod utils;
 mod error;
-<<<<<<< HEAD
-=======
 mod udf;
->>>>>>> c6691975
