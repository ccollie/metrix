use std::sync::atomic::{AtomicU64, Ordering};
use std::sync::{Arc, Mutex};

use lru_time_cache::LruCache;

use metricsql::ast::{adjust_comparison_ops, optimize, Expr};
use metricsql::parser;
use metricsql::parser::ParseError;

const PARSE_CACHE_MAX_LEN: usize = 500;

pub struct ParseCacheValue {
    pub expr: Option<Expr>,
    pub err: Option<ParseError>,
    pub has_subquery: bool,
}

pub struct ParseCache {
    requests: AtomicU64,
    misses: AtomicU64,
    lru: Mutex<LruCache<String, Arc<ParseCacheValue>>>, // todo: use parking_lot rwLock
}

#[derive(PartialEq)]
pub enum ParseCacheResult {
    CacheHit,
    CacheMiss,
}

impl Default for ParseCache {
    fn default() -> Self {
        ParseCache::new(PARSE_CACHE_MAX_LEN)
    }
}

impl ParseCache {
    pub fn new(capacity: usize) -> Self {
        ParseCache {
            requests: AtomicU64::new(0),
            misses: AtomicU64::new(0),
            lru: Mutex::new(LruCache::with_capacity(capacity)),
        }
    }

    pub fn len(&self) -> usize {
        self.lru.lock().unwrap().len()
    }

    pub fn misses(&self) -> u64 {
        self.misses.fetch_add(0, Ordering::Relaxed)
    }

    pub fn requests(&self) -> u64 {
        self.requests.fetch_add(0, Ordering::Relaxed)
    }

    pub fn clear(&mut self) {
        self.lru.lock().unwrap().clear()
    }

    pub fn parse(&self, q: &str) -> (Arc<ParseCacheValue>, ParseCacheResult) {
        self.requests.fetch_add(1, Ordering::Relaxed);
        match self.get(q) {
            Some(value) => (value, ParseCacheResult::CacheHit),
            None => {
                self.misses.fetch_add(1, Ordering::Relaxed);
                let parsed = Self::parse_internal(q);
                let k = q.to_string();
                let to_insert = Arc::new(parsed);

                let mut lru = self.lru.lock().unwrap();
                lru.insert(k, to_insert.clone());
                (to_insert, ParseCacheResult::CacheMiss)
            }
        }
    }

    pub fn get(&self, q: &str) -> Option<Arc<ParseCacheValue>> {
        // use interior mutability here
        let mut lru = self.lru.lock().unwrap();
        match lru.get(q) {
            None => None,
            Some(v) => Some(Arc::clone(v)),
        }
    }

    // todo: pass options
    fn parse_internal(q: &str) -> ParseCacheValue {
        match parser::parse(q) {
            Ok(expr) => {
                let mut optimized = optimize(expr);
                if let Ok(mut expression) = optimized {
                    adjust_comparison_ops(&mut expression);
                    let has_subquery = expression.contains_subquery();
                    ParseCacheValue {
                        expr: Some(expression),
                        err: None,
                        has_subquery,
                    }
                } else {
                    let err = optimized.err().unwrap();
                    ParseCacheValue {
                        expr: None,
                        has_subquery: false,
                        err: Some(ParseError::General(format!(
                            "Error optimizing expression: {:?}",
                            err
                        ))),
                    }
                }
            }
            Err(e) => ParseCacheValue {
                expr: None,
                err: Some(e.clone()),
                has_subquery: false,
            },
        }
    }
}

pub(crate) fn escape_dots_in_regexp_label_filters(expr: &mut Expr) {
    match expr {
        Expr::MetricExpression(me) => {
            for lfs in me.label_filters.iter_mut() {
                if lfs.is_regexp() {
                    lfs.value = escape_dots(&lfs.value);
                }
            }
        }
        Expr::Aggregation(agg) => {
            for arg in agg.args.iter_mut() {
                escape_dots_in_regexp_label_filters(arg);
            }
        }
        Expr::BinaryOperator(be) => {
            escape_dots_in_regexp_label_filters(&mut be.left);
            escape_dots_in_regexp_label_filters(&mut be.right);
        }
        Expr::Function(fe) => {
            for arg in fe.args.iter_mut() {
                escape_dots_in_regexp_label_filters(arg);
            }
        }
        Expr::Parens(pe) => {
            for e in pe.expressions.iter_mut() {
                escape_dots_in_regexp_label_filters(e);
            }
        }
        Expr::Rollup(re) => {
            escape_dots_in_regexp_label_filters(&mut re.expr);
        }
        _ => {}
    }
}

pub(crate) fn escape_dots(s: &str) -> String {
    // count the number of dots in the string
    let dots_count = s.chars().filter(|&c| c == '.').count();
    if dots_count <= 0 {
        return s.to_string();
    }
    let mut result = String::with_capacity(s.len() + 2 * dots_count);
    let mut prev_ch = '\0';
    let mut chars_iter = s.chars().peekable();
    let mut i = 0;
    while let Some(ch) = chars_iter.next() {
<<<<<<< HEAD
        if ch == '.' && (i == 0 || prev_ch != '\\') && {
            if let Some(next) = chars_iter.peek() {
                (*next != '*' && *next != '+' && *next != '?' && *next != '{')
            } else {
                true
            }
        } {
=======
        if ch == '.'
            && (i == 0 || prev_ch != '\\')
            && if let Some(next) = chars_iter.peek() {
                *next != '*' && *next != '+' && *next != '?' && *next != '{'
            } else {
                true
            }
        {
>>>>>>> 39c0aa18
            // Escape a dot if the following conditions are met:
            // - if it isn't escaped already, i.e. if there is no `\` char before the dot.
            // - if there is no regexp modifiers such as '*', '?' or '{' after the dot.
            result.push('\\');
            result.push('.');
        } else {
            result.push(ch);
        }
        prev_ch = ch;
        i += 1;
    }
    return result;
}

#[cfg(test)]
mod tests {
    use metricsql::parser::parse;

    use crate::parser_cache::{escape_dots, escape_dots_in_regexp_label_filters};

    #[test]
    fn test_escape_dots() {
        fn f(input: &str, expected: &str) {
            let result = escape_dots(input);
            assert_eq!(
                expected, result,
                "unexpected result for escape_dots(\"{input}\"); got\n{result}\nwant\n{expected}",
            )
        }

        f("", "");
        f("a", "a");
        f("foobar", "foobar");
        f(".", r#"\."#);
        f(".*", ".*");
        f(".+", ".+");
        f("..", r#"\.\."#);
        f("foo.b.{2}ar..+baz.*", r#"foo\.b.{2}ar\..+baz.*"#)
    }

    #[test]
    fn test_escape_dots_in_regexp_label_filters() {
        fn f(s: &str, expected: &str) {
            let mut e = parse(s).unwrap();
            escape_dots_in_regexp_label_filters(&mut e);
            let result = e.to_string();
            assert_eq!(
                expected, result,
                "unexpected result for escape_dots_in_regexp_label_filters({s}); got\n{}\nwant\n{}",
                result, expected
            );
        }
        f("2", "2");
        f("foo.bar + 123", "foo.bar + 123");
        f(r#"avg{bar=~"baz.xx.yyy"}"#, r#"avg{bar=~"baz\\.xx\\.yyy"}"#);
        f(
            r#"avg(a.b{c="d.e",x=~"a.b.+[.a]",y!~"aaa.bb|cc.dd"}) + max(1,sum({x=~"aa.bb"}))"#,
            r#"avg(a.b{c="d.e",x=~"a\\.b.+[\\.a]",y!~"aaa\\.bb|cc\\.dd"}) + max(1, sum({x=~"aa\\.bb"}))"#,
        )
    }
}<|MERGE_RESOLUTION|>--- conflicted
+++ resolved
@@ -164,15 +164,6 @@
     let mut chars_iter = s.chars().peekable();
     let mut i = 0;
     while let Some(ch) = chars_iter.next() {
-<<<<<<< HEAD
-        if ch == '.' && (i == 0 || prev_ch != '\\') && {
-            if let Some(next) = chars_iter.peek() {
-                (*next != '*' && *next != '+' && *next != '?' && *next != '{')
-            } else {
-                true
-            }
-        } {
-=======
         if ch == '.'
             && (i == 0 || prev_ch != '\\')
             && if let Some(next) = chars_iter.peek() {
@@ -181,7 +172,6 @@
                 true
             }
         {
->>>>>>> 39c0aa18
             // Escape a dot if the following conditions are met:
             // - if it isn't escaped already, i.e. if there is no `\` char before the dot.
             // - if there is no regexp modifiers such as '*', '?' or '{' after the dot.
