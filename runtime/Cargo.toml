[package]
name = "metricsql_runtime"
description = "A promql execution engine"
resolver = "2"
version.workspace = true
authors.workspace = true
edition.workspace = true
license.workspace = true
include = [
    "**/*.rs",
    "Cargo.toml",
]

# See more keys and their definitions at https://doc.rust-lang.org/cargo/reference/manifest.html
[dev-dependencies]
rs_unit = { workspace = true }
glob = "0.3.1"

[dependencies]
agnostic-lite.workspace = true
ahash.workspace = true
async-std = { version = "1.13", optional = true }
async-trait = "0.1"
enquote.workspace = true
byte-slice-cast = "1.2"
byte-pool.workspace = true
clone_dyn = "0.29"
<<<<<<< HEAD
=======
chili.workspace = true
>>>>>>> 922688c1
chrono.workspace = true
chrono-tz.workspace = true
effective-limits = "0.5"
futures.workspace = true
integer-encoding.workspace = true
itertools.workspace = true
lockfree-object-pool = "0.1"
lru_time_cache = "0.11"
num-traits.workspace = true
phf.workspace = true
prometheus-parse = "0.2"
pco.workspace = true
rand.workspace = true
rand_distr.workspace = true
rayon.workspace = true
regex.workspace = true
serde.workspace = true
smallvec.workspace = true
thiserror.workspace = true
topologic = "1.1"
smol = {  version = "2.0", optional = true }
tokio = { version = "1", optional = true, features = ["macros"] }
scopeguard.workspace = true
tracing.workspace = true
xxhash-rust.workspace = true
metricsql_common={ path = "../common" }
metricsql_parser={ path = "../parser" }
static_assertions = "1.1.0"

[features]
default = ["tokio"]
tokio = ["dep:tokio", "agnostic-lite/tokio"]
async-std = ["dep:async-std", "agnostic-lite/async-std"]
smol = ["dep:smol", "agnostic-lite/smol"]<|MERGE_RESOLUTION|>--- conflicted
+++ resolved
@@ -25,10 +25,7 @@
 byte-slice-cast = "1.2"
 byte-pool.workspace = true
 clone_dyn = "0.29"
-<<<<<<< HEAD
-=======
 chili.workspace = true
->>>>>>> 922688c1
 chrono.workspace = true
 chrono-tz.workspace = true
 effective-limits = "0.5"
